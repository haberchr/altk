# Signaling game

## Introduction

A signaling game is a an evolutionary game theoretic model, wherein a Sender and Receiver aim to maximize a joint payoff by coordinating on signals. When strategies evolve towards such coordination over repeated plays of the game, this can model the emergence of communication.

This example repo exists to demo simulations of the evolution of meaning using very simple reinforcement learning and ULTK tools. We use various ultk modules for the game objects and for analysis (esp. [ultk.effcomm.agent](../../ultk/effcomm/agent.py)).

<<<<<<< HEAD
See the [docs](https://nathimel.github.io/ultk/examples/signaling_game.html).
=======
See a more scaled-up [example](https://github.com/nathimel/rdsg) of signaling game simulations using altk.
>>>>>>> 716e5826

## Running a simulation

To run a basic signaling game simulation, use the following command:

`python3 main.py`

or

`./run_example.sh`

This will produce results in the folders `outputs/default` or `outputs/example`, respectively. They include plots, weights and the resulting 'languages'.

## Experimenting

<details>
<summary> Adjusting parameters and using ULTK more generally to do signaling games.
</summary>

### Existing game parameters

Run different games by supplying command line arguments, described in `python3 main.py -h`. One can vary, for example:

- the number of states
- the number of signals
- the number of rounds in a game
- the learning rate

### Using ULTK for signaling games

The most general aspects of the communicative agents, measures of communicative success and the language primitives are implemented in ULTK. Some signaling-specific concepts and wrappers implemented in the `.py` files.

This example is limited for simplicity, but is also intended to be an recylable outline for additional analyses, such as:

- extending to more than two agents
- defining more powerful learning agents
- defining different or multiple objectives besides perfect recovery of atomic states
- exploring different evolutionary trajectories of languages in the 2D trade-off space.

</details>

## Links

Here are a few links to more information about signaling games.
<details>
<summary>
Links
</summary>
<br>

- The idea of a signaling game was introduced by David Lewis in his book, [Convention](https://www.wiley.com/en-us/Convention:+A+Philosophical+Study-p-9780631232568).
- A gentle but profound introduction to signaling games research is Brian Skyrms' book, [Signals](https://oxford.universitypressscholarship.com/view/10.1093/acprof:oso/9780199580828.001.0001/acprof-9780199580828).
- [EGG](https://github.com/facebookresearch/EGG) is a software library for emergent communication and includes a neural agent signaling game [example](https://github.com/facebookresearch/EGG/tree/main/egg/zoo/signal_game).

References

> Kharitonov, Eugene, Roberto Dessì, Rahma Chaabouni, Diane Bouchacourt, and Marco Baroni. 2021. “EGG: A Toolkit for Research on Emergence of LanGuage in Games.” <https://github.com/facebookresearch/EGG>.

> Lazaridou, Angeliki, Alexander Peysakhovich, and Marco Baroni. 2017. “Multi-Agent Cooperation and the Emergence of (Natural) Language,” April. <https://openreview.net/forum?id=Hk8N3Sclg>.

> Lewis, David K. (David Kellogg). 1969. “Convention: A Philosophical Study.” Cambridge: Harvard University Press.

> Skyrms, Brian. 2010. Signals: Evolution, Learning, and Information. Oxford: Oxford University Press. <https://doi.org/10.1093/acprof:oso/9780199580828.001.0001>.

</details><|MERGE_RESOLUTION|>--- conflicted
+++ resolved
@@ -6,11 +6,7 @@
 
 This example repo exists to demo simulations of the evolution of meaning using very simple reinforcement learning and ULTK tools. We use various ultk modules for the game objects and for analysis (esp. [ultk.effcomm.agent](../../ultk/effcomm/agent.py)).
 
-<<<<<<< HEAD
-See the [docs](https://nathimel.github.io/ultk/examples/signaling_game.html).
-=======
 See a more scaled-up [example](https://github.com/nathimel/rdsg) of signaling game simulations using altk.
->>>>>>> 716e5826
 
 ## Running a simulation
 
