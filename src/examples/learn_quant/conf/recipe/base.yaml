# @package _global_
defaults:
  - _self_
  - //mmfs1/gscratch/clmbr/haberc/altk/src/examples/learn_quant/conf/grammar/base@grammar
  - //mmfs1/gscratch/clmbr/haberc/altk/src/examples/learn_quant/conf/universe/base@universe

name: base

grammar: 
  depth: ${grammar.depth}
  indices: ${grammar.indices}
<<<<<<< HEAD
  path: ${grammar.path}
=======
  weight: ${grammar.weight}
>>>>>>> b72c0e69

universe:
  m_size: ${universe.m_size}
  x_size: ${universe.x_size}
  inclusive_universes: ${universe.inclusive_universes}
<|MERGE_RESOLUTION|>--- conflicted
+++ resolved
@@ -9,11 +9,8 @@
 grammar: 
   depth: ${grammar.depth}
   indices: ${grammar.indices}
-<<<<<<< HEAD
   path: ${grammar.path}
-=======
   weight: ${grammar.weight}
->>>>>>> b72c0e69
 
 universe:
   m_size: ${universe.m_size}
